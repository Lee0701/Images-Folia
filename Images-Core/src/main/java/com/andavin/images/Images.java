--- conflicted
+++ resolved
@@ -96,7 +96,11 @@
             dataManager.initialize();
         }
 
-<<<<<<< HEAD
+        Scheduler.laterAsync(() -> {
+            IMAGES.addAll(dataManager.load());
+            Logger.info("Loaded {} images...", IMAGES.size());
+            CommandRegistry.registerCommands();
+        }, 40L);
         IMAGES.addAll(dataManager.load());
         Logger.info("Loaded {} images...", IMAGES.size());
         CommandRegistry.registerCommands();
@@ -118,13 +122,6 @@
             } catch (ConcurrentModificationException ignored) {
             }
         }, 200, 30);
-=======
-        Scheduler.laterAsync(() -> {
-            IMAGES.addAll(dataManager.load());
-            Logger.info("Loaded {} images...", IMAGES.size());
-            CommandRegistry.registerCommands();
-        }, 40L);
->>>>>>> 169a8ce3
     }
 
     @EventHandler
